--- conflicted
+++ resolved
@@ -1,9 +1,8 @@
-<<<<<<< HEAD
 ## next release
 
 * [CHANGE] `marathon_sd`: use `auth_token` and `auth_token_file` for token-based authentication instead of `bearer_token` and `bearer_token_file` respectively.
 * [ENHANCEMENT] `marathon_sd`: adds support for basic and bearer authentication, plus all other common HTTP client options (TLS config, proxy URL, etc.)
-=======
+
 ## 2.2.1 / 2018-03-13
 
 * [BUGFIX] Fix data loss in TSDB on compaction
@@ -11,7 +10,6 @@
 * [BUGFIX] Fix deadlock triggerd by loading targets page
 * [BUGFIX] Fix incorrect buffering of samples on range selection queries
 * [BUGFIX] Handle large index files on windows properly
->>>>>>> f8dcf9b2
 
 ## 2.2.0 / 2018-03-08
 
